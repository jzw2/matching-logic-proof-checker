--- conflicted
+++ resolved
@@ -31,8 +31,16 @@
 
 Once that's done, you can use Metamath to verify the proof:
 ```
-<<<<<<< HEAD
-python3 -m ml.rewrite examples/fib/fib.k.kore FIB --prelude theory/kore-lemmas.mm --snapshots examples/fib/snapshots --output tmp
+$ metamath rewriting-proof/goal.mm
+...
+77192945 bytes were read into the source buffer.
+The source has 9148 statements; 4352 are $a and 1776 are $p.
+No errors were found.  However, proofs were not checked.  Type VERIFY PROOF *
+if you want to check them.
+MM> verify proof *
+0 10%  20%  30%  40%  50%  60%  70%  80%  90% 100%
+..................................................
+MM>
 ```
 
 ## Unification
@@ -70,17 +78,4 @@
 
 Essentially two things have to be done (or how I would do it):
 1. We need to find all the ACI axioms for maps. This kind of thing is currently done in this loop over all axioms: https://github.com/kframework/matching-logic-proof-checker/blob/main/ml/rewrite/env.py#L522. And one would need to somehow identify what the ACI axioms would look like for maps (or ideally for any constructors), then store it in some new fields of the ProofEnvironment class
-2. Then once we have this information, the rest of the changes can be implemented in this file: https://github.com/kframework/matching-logic-proof-checker/blob/main/ml/rewrite/unification.py. Namely, in the class `UnificationProofGenerator`, one needs to implement the unification of two map patterns. 
-=======
-$ metamath rewriting-proof/goal.mm
-...
-77192945 bytes were read into the source buffer.
-The source has 9148 statements; 4352 are $a and 1776 are $p.
-No errors were found.  However, proofs were not checked.  Type VERIFY PROOF *
-if you want to check them.
-MM> verify proof *
-0 10%  20%  30%  40%  50%  60%  70%  80%  90% 100%
-..................................................
-MM>
-```
->>>>>>> 9d5d2177
+2. Then once we have this information, the rest of the changes can be implemented in this file: https://github.com/kframework/matching-logic-proof-checker/blob/main/ml/rewrite/unification.py. Namely, in the class `UnificationProofGenerator`, one needs to implement the unification of two map patterns. 