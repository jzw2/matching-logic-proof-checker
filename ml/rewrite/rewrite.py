from typing import Optional, List, Tuple, Mapping, Union

from traceback import print_exc

from ml.kore import ast as kore
from ml.kore.utils import KoreUtils, PatternPath
from ml.kore.visitors import KoreVisitor

from ml.metamath import ast as mm
from ml.metamath.composer import Proof, Theorem
from ml.metamath.auto.sorting import SortingProver

from .encoder import KorePatternEncoder

from .env import ProofEnvironment, ProofGenerator, ProvableClaim
from .equality import EqualityProofGenerator
from .quantifier import QuantifierProofGenerator, FunctionalProofGenerator
from .unification import UnificationProofGenerator, InjectionCombine
from .templates import KoreTemplates
from .disjointness import DisjointnessProofGenerator


"""
Generate proofs for one or multiple rewrite steps
"""
class RewriteProofGenerator(ProofGenerator):
    def __init__(self, env: ProofEnvironment):
        super().__init__(env)
        self.owise_assumption_counter = 0
        self.rewrite_claim_counter = 0
        self.simplification_counter = 0
        self.hooked_symbol_evaluators = {
            "Lbl'UndsPlus'Int'Unds'": IntegerAdditionEvaluator(env),
            "Lbl'Unds'-Int'Unds'": IntegerSubtractionEvaluator(env),
            "Lbl'UndsStar'Int'Unds'": IntegerMultiplicationEvaluator(env),
            "Lbl'Unds-GT-Eqls'Int'Unds'": IntegerGreaterThanOrEqualToEvaluator(env),
            "Lbl'Unds-LT-Eqls'Int'Unds'": IntegerLessThanOrEqualToEvaluator(env),
            "Lbl'UndsEqlsEqls'Int'Unds'": IntegerEqualityEvaluator(env),
            "Lbl'Unds'andBool'Unds'": BooleanAndEvaluator(env),
            "LblnotBool'Unds'": BooleanNotEvaluator(env),
            "Lbl'UndsEqlsEqls'K'Unds'": KEqualityEvaluator(env),
            "Lbl'UndsEqlsSlshEqls'K'Unds'": KNotEqualityEvaluator(env),
        }
        self.disjoint_gen = DisjointnessProofGenerator(env)

    """
    Strip call outermost injection calls
    """
    def strip_inj(self, pattern: kore.Pattern) -> kore.Pattern:
        while isinstance(pattern, kore.Application) and pattern.symbol.definition.symbol == "inj":
            assert len(pattern.arguments) == 1
            pattern = pattern.arguments[0]
        return pattern

    """
    Returns (lhs, lhs requires, rhs, rhs ensures)
    """
    def decompose_rewrite_axiom(self, pattern: kore.Pattern) -> Tuple[kore.Pattern, kore.Pattern, kore.Pattern, kore.Pattern]:
        rewrite_pattern = KoreUtils.strip_forall(pattern)

        assert isinstance(rewrite_pattern, kore.MLPattern) and \
               (rewrite_pattern.construct == kore.MLPattern.REWRITES or
                rewrite_pattern.construct == kore.MLPattern.REWRITES_STAR)

        lhs, rhs = rewrite_pattern.arguments

        if isinstance(lhs, kore.MLPattern) and lhs.construct == kore.MLPattern.AND:
            lhs_requires, lhs_body = lhs.arguments
        else:
            lhs_requires, lhs_body = None, lhs

        if isinstance(rhs, kore.MLPattern) and rhs.construct == kore.MLPattern.AND:
            rhs_ensures, rhs_body = rhs.arguments
        else:
            rhs_ensures, rhs_body = None, rhs

        return lhs_body, lhs_requires, rhs_body, rhs_ensures

    """
    Given a provable claim of the form
    ph1 => ph2 or ph1 =>* ph2,
    return (ph1, ph2)
    """
    def decompose_concrete_rewrite_claim(self, provable: ProvableClaim) -> Tuple[kore.Pattern, kore.Pattern]:
        rewrite_pattern = provable.claim.pattern
        lhs, _, rhs, _ = self.decompose_rewrite_axiom(rewrite_pattern)
        return lhs, rhs

    """
    Find and instantiate a rewrite axiom for the given pattern,
    and then resolve all the functions in the RHS
    """
    def rewrite_from_pattern(self, pattern: kore.Pattern, rewriting_info: List[Tuple[kore.Pattern, kore.Pattern]]) -> ProvableClaim:
        unification_gen = UnificationProofGenerator(self.env)

        for _, rewrite_axiom in self.env.rewrite_axioms.items():
            print(f"> trying axiom {KoreTemplates.get_axiom_unique_id(rewrite_axiom.claim)}")

            lhs, _, _, _ = self.decompose_rewrite_axiom(rewrite_axiom.claim.pattern)
            print("rewrite_from_pattern", rewriting_info)

            rewriting_info_map = dict(rewriting_info)
            lhs_instance = KoreUtils.copy_and_substitute_pattern(lhs, rewriting_info_map)
            unification_result = unification_gen.unify_patterns(lhs_instance, pattern)
            if unification_result is None: continue

            # eliminate all universal quantifiers
<<<<<<< HEAD
            substitution.update(rewriting_info_map)
            instantiated_axiom = QuantifierProofGenerator(self.env).prove_forall_elim(rewrite_axiom, substitution)
=======
            instantiated_axiom = QuantifierProofGenerator(self.env).prove_forall_elim(rewrite_axiom, unification_result.substitution)
>>>>>>> 9d5d2177
            lhs, requires, rhs, ensures = self.decompose_rewrite_axiom(instantiated_axiom.claim.pattern)

            assert ensures.construct == kore.MLPattern.TOP, f"non-top ensures clause is not supported: {ensures}"

            # trying to prove the requires clause
            # if failed, continue searching for an axiom
            requires_proof = self.prove_requires_clause(requires)
            if requires_proof is None: continue

            concrete_rewrite_proof = self.env.get_theorem("kore-rewrites-conditional-concrete").apply(
                SortingProver.auto,
                SortingProver.auto,
                SortingProver.auto,
                instantiated_axiom.proof,
                requires_proof,
            )

            # reconstruct the rewrite pattern in kore
            concrete_rewrite = kore.Axiom(
                [],
                kore.MLPattern(
                    kore.MLPattern.REWRITES,
                    [ instantiated_axiom.claim.pattern.sorts[0] ],
                    [ lhs, rhs ],
                ),
                [],
            )
            concrete_rewrite.resolve(self.env.module)

            concrete_rewrite_claim = ProvableClaim(concrete_rewrite, concrete_rewrite_proof)

            # during unification, we applied some equations
            # here we resolve these equations so that we would
            # get a correct left hand side
            for equation, path in unification_result.applied_equations:
                print("> applying unification equation", equation)
                concrete_rewrite_claim = equation.replace_equal_subpattern(concrete_rewrite_claim, [ 0, 0 ] + path)

            concrete_rewrite_claim = self.apply_rewrite_star_intro(concrete_rewrite_claim)

            # apply simplification to the rhs of the rewriting claim
            concrete_rewrite_claim = self.simplify_pattern(concrete_rewrite_claim, [ 0, 1 ])

            return concrete_rewrite_claim
        
        assert False, "unable to find axiom to rewrite `{}`".format(pattern)

    def prove_rewrite_step(
        self,
        from_pattern: kore.Pattern,
        to_pattern: kore.Pattern,
<<<<<<< HEAD
        rewriting_info: List[Tuple[kore.Pattern, kore.Pattern]],
=======
        simplify_initial_pattern: bool=True,
>>>>>>> 9d5d2177
    ) -> ProvableClaim:
        # strip the outermost inj
        # TODO: re-add these in the end
        from_pattern = self.strip_inj(from_pattern)
        to_pattern = self.strip_inj(to_pattern)

        simplification_claim = None

        # TODO: this is a hack to load all domain values
        self.env.encode_pattern(from_pattern)
        self.env.encode_pattern(to_pattern)

        if simplify_initial_pattern:
            # simplify before rewriting
            simplification_claim = self.apply_reflexivity(from_pattern)
            simplification_claim = self.simplify_pattern(simplification_claim, [ 0, 1 ])

            _, rhs = self.decompose_concrete_rewrite_claim(simplification_claim)

            # if the RHS is already the same as to_pattern, no need to do more
            if rhs == to_pattern:
                return simplification_claim

            from_pattern = rhs
        
        print("one-step-rewriting-info: ", rewriting_info)
        concrete_rewrite_claim = self.rewrite_from_pattern(from_pattern, rewriting_info)

        # check that the proven statement is actually what we want
        # the result should be of the form |- ( \kore-valid <top level sort> ( \kore-rewrite LHS RHS ) )
        _, rhs = self.decompose_concrete_rewrite_claim(concrete_rewrite_claim)

        assert rhs == to_pattern, "unexpected RHS: {} vs {}".format(rhs, to_pattern)

        # connect the simplification claim too
        if simplify_initial_pattern:
            concrete_rewrite_claim = self.apply_rewrite_star_transitivity(
                simplification_claim,
                concrete_rewrite_claim,
            )

        return concrete_rewrite_claim

    """
    Prove multiple rewrite steps
    """
    def prove_multiple_rewrite_steps(self, patterns: List[kore.Pattern], rewriting_info_list: List[List[Tuple[kore.Pattern, kore.Pattern]]]) -> ProvableClaim:
        assert len(patterns) > 1, "expecting more than one patterns"

        final_claim = None

        for step, (from_pattern, to_pattern) in enumerate(zip(patterns[:-1], patterns[1:])):
            print("==================")
            print("proving rewriting step {}".format(step))

<<<<<<< HEAD
            rewriting_info = rewriting_info_list[step]
            print("subst is", rewriting_info)

            step_claim = self.prove_rewrite_step(from_pattern, to_pattern, rewriting_info)
=======
            step_claim = self.prove_rewrite_step(from_pattern, to_pattern, simplify_initial_pattern=step == 0)
>>>>>>> 9d5d2177

            self.env.load_comment(f"\nrewriting step:\n{from_pattern}\n=>\n{to_pattern}\n")
            step_claim = self.env.load_provable_claim_as_theorem(f"rewrite-step-{self.rewrite_claim_counter}", step_claim)
            self.rewrite_claim_counter += 1

            if final_claim is None:
                final_claim = step_claim
            else:
                final_claim = self.apply_rewrite_star_transitivity(final_claim, step_claim)

        return final_claim

    """
    Transform a rewrite claim to a rewrite-star claim
    """
    def apply_rewrite_star_intro(self, step: ProvableClaim) -> ProvableClaim:
        lhs, rhs = self.decompose_concrete_rewrite_claim(step)
        pattern_sort = KoreUtils.infer_sort(lhs)

        new_claim = kore.Claim(
            [],
            kore.MLPattern(
                kore.MLPattern.REWRITES_STAR,
                [ pattern_sort ],
                [ lhs, rhs ]
            ),
            [],
        )
        new_claim.resolve(self.env.module)

        return ProvableClaim(new_claim, self.env.get_theorem("kore-rewrites-star-intro").apply(
            SortingProver.auto,
            SortingProver.auto,
            step.proof,
        ))

    """
    Connect two rewrite-star claims
    """
    def apply_rewrite_star_transitivity(self, step1: ProvableClaim, step2: ProvableClaim) -> ProvableClaim:
        lhs1, rhs1 = self.decompose_concrete_rewrite_claim(step1)
        lhs2, rhs2 = self.decompose_concrete_rewrite_claim(step2)
        assert rhs1 == lhs2, "unable to apply transitivity"

        pattern_sort = KoreUtils.infer_sort(lhs1)

        new_claim = kore.Claim(
            [],
            kore.MLPattern(
                kore.MLPattern.REWRITES_STAR,
                [ pattern_sort ],
                [ lhs1, rhs2 ]
            ),
            [],
        )
        new_claim.resolve(self.env.module)

        return ProvableClaim(new_claim, self.env.get_theorem("kore-rewrites-star-transitivity").apply(
            SortingProver.auto,
            SortingProver.auto,
            SortingProver.auto,
            step1.proof,
            step2.proof,
        ))

    def decompose_anywhere_axiom(self, pattern: kore.Pattern) -> Tuple[kore.Pattern, kore.Pattern, kore.Pattern, kore.Pattern]:
        inner_pattern = KoreUtils.strip_forall(pattern)

        assert isinstance(inner_pattern, kore.MLPattern) and \
               inner_pattern.construct == kore.MLPattern.IMPLIES

        requires, conjunction = inner_pattern.arguments

        assert isinstance(conjunction, kore.MLPattern) and \
               conjunction.construct == kore.MLPattern.AND

        equation, ensures = conjunction.arguments

        assert isinstance(equation, kore.MLPattern) and \
               equation.construct == kore.MLPattern.EQUALS

        lhs, rhs = equation.arguments

        return lhs, requires, rhs, ensures

    r"""
    Prove a pattern of the form
    - top{S{}}(), or
    - \equals{...}(..., ...)

    For \equals, it can have either a concrete sort
    or a sort variable as the output sort
    """
    def prove_requires_clause(self, pattern: kore.Pattern) -> Optional[Proof]:
        assert isinstance(pattern, kore.MLPattern)

        # if the pattern is top, then it's trivially true
        if pattern.construct == kore.MLPattern.TOP:
            sort = pattern.sorts[0]
            encoded_sort = self.env.encode_pattern(sort)
            if isinstance(sort, kore.SortInstance):
                return self.env.get_theorem("kore-top-valid").apply(ph0=encoded_sort)
            else:
                assert isinstance(sort, kore.SortVariable)
                return self.env.get_theorem("kore-top-valid-v1").apply(x=encoded_sort)

        # assert pattern.construct == kore.MLPattern.EQUALS, \
        #        f"unable to prove the requires clause {pattern}"
        if pattern.construct != kore.MLPattern.EQUALS:
            return None

        input_sort, output_sort = pattern.sorts
        encoded_input_sort = self.env.encode_pattern(input_sort)
        encoded_output_sort = self.env.encode_pattern(output_sort)

        lhs, rhs = pattern.arguments
        encoded_lhs = self.env.encode_pattern(lhs)

        # we only support two cases right now:
        # either the equals pattern depends on one
        # free sort variable, or none
        if isinstance(output_sort, kore.SortInstance):
            proof = self.env.get_theorem("kore-equals-reflexivity").apply(ph0=encoded_output_sort, ph1=encoded_input_sort, ph2=encoded_lhs)
            claim = kore.Claim(
                [],
                kore.MLPattern(
                    kore.MLPattern.EQUALS,
                    [ input_sort, output_sort, ],
                    [ lhs, lhs ],
                ),
                [],
            )
            claim.resolve(self.env.module)
            provable = ProvableClaim(claim, proof)
        else:
            assert isinstance(output_sort, kore.SortVariable)
            proof = self.env.get_theorem("kore-equals-reflexivity-v1").apply(x=encoded_output_sort, ph0=encoded_input_sort, ph1=encoded_lhs)
            claim = kore.Claim(
                [ output_sort ],
                kore.MLPattern(
                    kore.MLPattern.EQUALS,
                    [ input_sort, output_sort, ],
                    [ lhs, lhs ],
                ),
                [],
            )
            claim.resolve(self.env.module)
            provable = ProvableClaim(claim, proof)

        provable = self.simplify_pattern(provable, [ 0, 1 ])

        # failed to prove the condition
        if provable.claim.pattern.arguments[1] != rhs:
            return None

        return provable.proof

    def prove_owise_clause(self, condition: kore.Pattern) -> Optional[Proof]:
        assert isinstance(condition, kore.MLPattern) and condition.construct == kore.MLPattern.AND

        output_sort, = condition.sorts

        # TODO: currently we don't have enough axioms in the kore definition
        # to show this condition, so we will just assume it being true

        claim = kore.Claim([ output_sort ], condition, [])
        claim.resolve(self.env.module)

        try:
            # trying to prove the simplest case with 1 other rule and 1 free variable
            # TODO: make this more general
            left, right = condition.arguments[0].arguments[0].arguments[0].arguments[1].arguments[1].arguments[0].arguments[0].arguments

            print("> proving disjointness claim")
            disjoint_proof = self.disjoint_gen.prove_disjointness(left, right)

            proof = self.env.get_theorem("owise-1-rule-1-var").match_and_apply(
                self.env.encode_axiom(mm.Statement.PROVABLE, claim),
                disjoint_proof,
            )

            return proof
        except:
            print_exc()
            print("failed to prove owise condition, leavinig it as an assumption")
            theorem = self.env.load_axiom(claim, f"owise-assumption-{self.owise_assumption_counter}", provable=True)
            self.owise_assumption_counter += 1
            return theorem.as_proof()

    def match_and_instantiate_anywhere_axiom(self, axiom: ProvableClaim, pattern: kore.Pattern, is_owise=False) -> Optional[ProvableClaim]:
        # unify the LHS
        lhs, _, _, _ = self.decompose_anywhere_axiom(axiom.claim.pattern)
        unification_result = UnificationProofGenerator(self.env).unify_patterns(lhs, pattern)
        if unification_result is None: return None

        # eliminate all universal quantifiers
        instantiated_axiom = QuantifierProofGenerator(self.env).prove_forall_elim(axiom, unification_result.substitution)

        lhs, requires, _, ensures = self.decompose_anywhere_axiom(instantiated_axiom.claim.pattern)

        # assert isinstance(ensures, kore.MLPattern) and \
        #        ensures.construct == kore.MLPattern.TOP, \
        #        f"unsupported ensures clause {ensures}"
        if not (isinstance(ensures, kore.MLPattern) and
                ensures.construct == kore.MLPattern.TOP):
            return None

        # from \implies{R}(<requires>, \and{R}(<equation>, top))
        # if we can prove the requires clause
        # we can get \and{R}(<equation>, top)
        if not is_owise:
            requires_proof = self.prove_requires_clause(requires)
            if requires_proof is None: return None
        else:
            # if the current axiom is labelled [owise]
            # we have failed to match other non-owise axioms.
            # by the informal semantics of [owise] we should
            # use this rule if it matches.
            requires_proof = self.prove_owise_clause(requires)
            assert requires_proof is not None, f"unable to prove owise condition {requires}"

        removed_requires = self.env.get_theorem("kore-mp-v1").apply(
            requires_proof,
            instantiated_axiom.proof,
        )
        instantiated_axiom_claim = kore.Claim(
            instantiated_axiom.claim.sort_variables,
            instantiated_axiom.claim.pattern.arguments[1],
            [],
        )
        instantiated_axiom_claim.resolve(self.env.module)
        instantiated_axiom = ProvableClaim(instantiated_axiom_claim, removed_requires)

        # now we have a conjunction and{R}(<equation>, <ensures>)
        # since we assumed ensures is top, we can remove it as well
        # that is, from \and{R}(<equation>, top)
        # we can get <equation>
        and_eliminated = self.env.get_theorem("kore-and-equals-top-elim-v1").apply(
            instantiated_axiom.proof,
        )
        instantiated_axiom_claim = kore.Claim(
            instantiated_axiom.claim.sort_variables,
            instantiated_axiom.claim.pattern.arguments[0],
            [],
        )
        instantiated_axiom_claim.resolve(self.env.module)
        instantiated_axiom = ProvableClaim(instantiated_axiom_claim, and_eliminated)

        for equation, path in unification_result.applied_equations:
            instantiated_axiom = equation.replace_equal_subpattern(instantiated_axiom, [ 0, 0 ] + path)

        return instantiated_axiom

    """
    Find and instantiate a anywhere/function axiom for the given (function) pattern
    """
    def find_anywhere_axiom_for_pattern(self, pattern: kore.Pattern) -> ProvableClaim:
        assert isinstance(pattern, kore.Application), f"{pattern} is not an application"

        head_symbol = pattern.symbol
        assert head_symbol in self.env.equational_axioms, f"head symbol {head_symbol} does not have any equational axioms associated to it"

        non_owise_axioms = []
        owise_axiom = None

        for axiom in self.env.equational_axioms[head_symbol]:
            if axiom.claim.get_attribute_by_symbol("owise") is None:
                non_owise_axioms.append(axiom)
            else:
                assert owise_axiom is None, "multiple otherwise axioms"
                owise_axiom = axiom

        # find an anywhere/function rule to rewrite
        for axiom in non_owise_axioms:
            instantiated = self.match_and_instantiate_anywhere_axiom(axiom, pattern)
            if instantiated is not None: return instantiated

        # try owise if other ones failed to match
        if owise_axiom is not None:
            instantiated = self.match_and_instantiate_anywhere_axiom(owise_axiom, pattern, is_owise=True)
            if instantiated is not None: return instantiated
        
        raise Exception(f"unable to find anywhere/function rule to rewrite term {pattern}")

    """
    Checks if the given pattern is "simplifiable", that is, if
    it contains duplicate injections and/or unevaluated functions
    """
    def is_simplifiable(self, pattern: kore.Pattern) -> bool:
        nested_inj_path = InnermostNestedInjectionPathVisitor(self.env).visit(pattern)
        if nested_inj_path is not None: return True

        function_path = InnermostFunctionPathVisitor().visit(pattern)
        if function_path is not None: return True

        return False

    """
    Simplify the subpattern indicated by the path by
      - resolving functions
      - simplify nested injections
    at most <bound> times
    """
    def simplify_pattern(self, provable: ProvableClaim, path: PatternPath, bound: int=-1) -> ProvableClaim:
        num_simplifications = 0

        while bound == -1 or num_simplifications < bound:
            num_simplifications += 1

            subpattern = KoreUtils.get_subpattern_by_path(provable.claim, path)

            # simplify nested inj
            nested_inj_path = InnermostNestedInjectionPathVisitor(self.env).visit(subpattern)
            if nested_inj_path is not None:
                print(f"> simplifying nested inj")
                provable = InjectionCombine(self.env).replace_equal_subpattern(provable, path + nested_inj_path)
                continue

            # resolve unresolved functions
            function_path = InnermostFunctionPathVisitor().visit(subpattern)
            if function_path is not None:
                function_subpattern = KoreUtils.get_subpattern_by_path(subpattern, function_path)
                print(f"> rewriting anywhere/function {function_subpattern.symbol}")

                # if the symbol is bulitin, try the builtin evaluator
                symbol_string = function_subpattern.symbol.definition.symbol
                if symbol_string in self.hooked_symbol_evaluators:
                    axiom = self.hooked_symbol_evaluators[symbol_string].prove_evaluation(function_subpattern)
                else:
                    axiom = self.find_anywhere_axiom_for_pattern(function_subpattern)

                # finish up the rewriting by substituting in the rhs
                provable = EqualityProofGenerator(self.env).replace_equal_subpattern_with_equation(provable, path + function_path, axiom)
                continue

            break

        return provable

    def apply_reflexivity(self, pattern: kore.Pattern) -> ProvableClaim:
        pattern_sort = KoreUtils.infer_sort(pattern)

        refl_claim = kore.Claim(
            [],
            kore.MLPattern(
                kore.MLPattern.REWRITES_STAR,
                [ pattern_sort ],
                [ pattern, pattern ]
            ),
            [],
        )
        refl_claim.resolve(self.env.module)

        refl_proof = self.env.get_theorem("kore-rewrites-star-reflexivity").apply(
            SortingProver.auto,
            ph0=self.env.encode_pattern(pattern_sort),
            ph1=self.env.encode_pattern(pattern),
        )

        return ProvableClaim(refl_claim, refl_proof)


class InnermostNestedInjectionPathVisitor(KoreVisitor):
    def __init__(self, env: ProofEnvironment):
        super().__init__()
        self.env = env

    def postvisit_variable(self, variable: kore.Variable) -> Optional[PatternPath]:
        return None

    def postvisit_string_literal(self, literal: kore.StringLiteral) -> Optional[PatternPath]:
        return None

    def postvisit_application(self, application: kore.Application) -> Optional[PatternPath]:
        for i, arg in enumerate(application.arguments):
            path = self.visit(arg)
            if path is not None:
                return [ i ] + path

        # if the current pattern is a nested injection
        if application.symbol.definition == self.env.sort_injection_symbol and \
           isinstance(application.arguments[0], kore.Application) and \
           application.arguments[0].symbol.definition == self.env.sort_injection_symbol:
            return []

        return None

    def postvisit_ml_pattern(self, ml_pattern: kore.MLPattern) -> Optional[PatternPath]:
        for i, arg in enumerate(ml_pattern.arguments):
            path = self.visit(arg)
            if path is not None:
                return [ i ] + path

        return None


"""
Return a path of an application subpattern with a function-like head such that
it doesn't have any (sub-)subpattern with a function-like head
"""
class InnermostFunctionPathVisitor(KoreVisitor):
    """
    These symbols are marked as hooked function symbols
    but for the purpose of proof generation they should
    be constructors
    """
    EXCEPTIONS = {
        r"Lbl'UndsPipe'-'-GT-Unds'",
        r"Lbl'Unds'Map'Unds'",
    }

    def postvisit_variable(self, variable: kore.Variable) -> Optional[PatternPath]:
        return None

    def postvisit_string_literal(self, literal: kore.StringLiteral) -> Optional[PatternPath]:
        return None

    def postvisit_application(self, application: kore.Application) -> Optional[PatternPath]:
        for i, arg in enumerate(application.arguments):
            path = self.visit(arg)
            if path is not None:
                return [ i ] + path

        # if the application itself is a function, return the empty path (pointing to itself)
        if application.symbol.definition.get_attribute_by_symbol("function") is not None and \
           application.symbol.definition.symbol not in InnermostFunctionPathVisitor.EXCEPTIONS:
            return []

        return None

    def postvisit_ml_pattern(self, ml_pattern: kore.MLPattern) -> Optional[PatternPath]:
        for i, arg in enumerate(ml_pattern.arguments):
            path = self.visit(arg)
            if path is not None:
                return [ i ] + path

        return None


"""
Common base class for evaluator of the builtin sort SortInt{}
"""
class BuiltinFunctionEvaluator(ProofGenerator):
    def __init__(self, env: ProofEnvironment):
        super().__init__(env)
        self.axiom_counter = 0

    def parse_int(self, value: kore.Pattern) -> int:
        assert isinstance(value, kore.MLPattern) and \
               value.construct == kore.MLPattern.DV
        assert value.sorts[0].definition.sort_id == "SortInt"
        assert isinstance(value.arguments[0], kore.StringLiteral)
        return int(value.arguments[0].content)

    def parse_bool(self, value: kore.Pattern) -> bool:
        assert isinstance(value, kore.MLPattern) and \
               value.construct == kore.MLPattern.DV
        assert value.sorts[0].definition.sort_id == "SortBool"
        assert isinstance(value.arguments[0], kore.StringLiteral)
        return { "true": True, "false": False }[value.arguments[0].content]

    """
    Build an axiom that says the given pattern
    is equal to the result, which is either an integer
    or a boolean

    Then we will potentially discharge a proof obligation to some domain value reasoning tool
    """
    def build_arithmetic_equation(self, application: kore.Application, result: Union[int, bool]) -> ProvableClaim:
        output_sort = application.symbol.definition.output_sort
        sort_var = kore.SortVariable("R")

        if type(result) is bool:
            result_literal = "true" if result else "false"
        else:
            result_literal = str(result)

        domain_value = kore.MLPattern(kore.MLPattern.DV, [ output_sort ], [ kore.StringLiteral(result_literal) ])

        claim = kore.Claim(
            [ sort_var ],
            kore.MLPattern(
                kore.MLPattern.EQUALS,
                [ output_sort, sort_var ],
                [ application, domain_value ],
            ),
            [],
        )

        claim.resolve(self.env.module)

        # TODO: we need to generate a proof obligation for
        # this arithmetic fact
        self.env.composer.start_segment("dv")
        self.env.load_comment("NOTE: domain value reasoning checked by external tool")
        thm = self.env.load_axiom(
            claim,
            f"{self.env.sanitize_label_name(application.symbol.definition.symbol)}-domain-fact-{self.axiom_counter}",
            comment=False,
            provable=True,
        )
        self.env.composer.end_segment()

        print(f"> bulitin symbol proof obligation: {claim}")

        self.axiom_counter += 1

        return ProvableClaim(claim, thm.as_proof())


class IntegerAdditionEvaluator(BuiltinFunctionEvaluator):
    def prove_evaluation(self, application: kore.Application) -> ProvableClaim:
        a, b = application.arguments
        return self.build_arithmetic_equation(application, self.parse_int(a) + self.parse_int(b))


class IntegerSubtractionEvaluator(BuiltinFunctionEvaluator):
    def prove_evaluation(self, application: kore.Application) -> ProvableClaim:
        a, b = application.arguments
        return self.build_arithmetic_equation(application, self.parse_int(a) - self.parse_int(b))


class IntegerMultiplicationEvaluator(BuiltinFunctionEvaluator):
    def prove_evaluation(self, application: kore.Application) -> ProvableClaim:
        a, b = application.arguments
        return self.build_arithmetic_equation(application, self.parse_int(a) * self.parse_int(b))


class IntegerGreaterThanOrEqualToEvaluator(BuiltinFunctionEvaluator):
    def prove_evaluation(self, application: kore.Application) -> ProvableClaim:
        a, b = application.arguments
        return self.build_arithmetic_equation(application, self.parse_int(a) >= self.parse_int(b))


class IntegerLessThanOrEqualToEvaluator(BuiltinFunctionEvaluator):
    def prove_evaluation(self, application: kore.Application) -> ProvableClaim:
        a, b = application.arguments
        return self.build_arithmetic_equation(application, self.parse_int(a) <= self.parse_int(b))


class IntegerEqualityEvaluator(BuiltinFunctionEvaluator):
    def prove_evaluation(self, application: kore.Application) -> ProvableClaim:
        a, b = application.arguments
        return self.build_arithmetic_equation(application, self.parse_int(a) == self.parse_int(b))


class BooleanAndEvaluator(BuiltinFunctionEvaluator):
    def prove_evaluation(self, application: kore.Application) -> ProvableClaim:
        a, b = application.arguments
        return self.build_arithmetic_equation(application, self.parse_bool(a) and self.parse_bool(b))


class BooleanNotEvaluator(BuiltinFunctionEvaluator):
    def prove_evaluation(self, application: kore.Application) -> ProvableClaim:
        a, = application.arguments
        return self.build_arithmetic_equation(application, not self.parse_bool(a))


# TODO: we may need to define this in the prelude
class KEqualityEvaluator(BuiltinFunctionEvaluator):
    def prove_evaluation(self, application: kore.Application) -> ProvableClaim:
        a, b = application.arguments
        return self.build_arithmetic_equation(application, a == b)


class KNotEqualityEvaluator(BuiltinFunctionEvaluator):
    def prove_evaluation(self, application: kore.Application) -> ProvableClaim:
        a, b = application.arguments
        return self.build_arithmetic_equation(application, a != b)<|MERGE_RESOLUTION|>--- conflicted
+++ resolved
@@ -105,12 +105,7 @@
             if unification_result is None: continue
 
             # eliminate all universal quantifiers
-<<<<<<< HEAD
-            substitution.update(rewriting_info_map)
-            instantiated_axiom = QuantifierProofGenerator(self.env).prove_forall_elim(rewrite_axiom, substitution)
-=======
             instantiated_axiom = QuantifierProofGenerator(self.env).prove_forall_elim(rewrite_axiom, unification_result.substitution)
->>>>>>> 9d5d2177
             lhs, requires, rhs, ensures = self.decompose_rewrite_axiom(instantiated_axiom.claim.pattern)
 
             assert ensures.construct == kore.MLPattern.TOP, f"non-top ensures clause is not supported: {ensures}"
@@ -162,11 +157,8 @@
         self,
         from_pattern: kore.Pattern,
         to_pattern: kore.Pattern,
-<<<<<<< HEAD
         rewriting_info: List[Tuple[kore.Pattern, kore.Pattern]],
-=======
         simplify_initial_pattern: bool=True,
->>>>>>> 9d5d2177
     ) -> ProvableClaim:
         # strip the outermost inj
         # TODO: re-add these in the end
@@ -222,14 +214,10 @@
             print("==================")
             print("proving rewriting step {}".format(step))
 
-<<<<<<< HEAD
             rewriting_info = rewriting_info_list[step]
             print("subst is", rewriting_info)
 
-            step_claim = self.prove_rewrite_step(from_pattern, to_pattern, rewriting_info)
-=======
-            step_claim = self.prove_rewrite_step(from_pattern, to_pattern, simplify_initial_pattern=step == 0)
->>>>>>> 9d5d2177
+            step_claim = self.prove_rewrite_step(from_pattern, to_pattern, rewriting_info, simplify_initial_pattern=step == 0)
 
             self.env.load_comment(f"\nrewriting step:\n{from_pattern}\n=>\n{to_pattern}\n")
             step_claim = self.env.load_provable_claim_as_theorem(f"rewrite-step-{self.rewrite_claim_counter}", step_claim)
