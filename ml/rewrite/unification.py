from __future__ import annotations

import copy

from typing import List, Tuple, NewType, Optional, Mapping, Dict

from ml.kore import ast as kore
from ml.kore.visitors import FreePatternVariableVisitor
from ml.kore.utils import KoreUtils, PatternPath

from ml.metamath import ast as mm
from ml.metamath.composer import Proof, TypecodeProver

from .env import ProofGenerator, ProofEnvironment, ProvableClaim
from .equality import EqualityProofGenerator
from .sort import SortProofGenerator
from .quantifier import QuantifierProofGenerator
from .templates import KoreTemplates

# AppliedEquation = List[Tuple[Equation, PatternPath]]


class UnificationResult:
    def __init__(
        self,
        substitution: Dict[kore.Variable, kore.Pattern] = {},
        applied_equations: List[Tuple[Equation, PatternPath]] = [],
    ):
        self.substitution = substitution
        self.applied_equations = applied_equations

    def merge(self, other: UnificationResult) -> Optional[UnificationResult]:
        # check consistency of the substitution

        new_subst = self.substitution.copy()

        for k, v in other.substitution.items():
            if k in new_subst:
                if v != new_subst[k]:
                    return None
            else:
                new_subst[k] = v

        return UnificationResult(
            new_subst, self.applied_equations + other.applied_equations
        )
<<<<<<< HEAD

    @staticmethod
    def prepend_path_to_applied_eqs(
        applied_eqs: List[Tuple[Equation, PatternPath]], prefix: int
    ) -> List[Tuple[Equation, PatternPath]]:
        return [(eqn, [prefix] + path) for eqn, path in applied_eqs]
=======
>>>>>>> 7eef77d5

    def prepend_path(self, prefix: int) -> UnificationResult:
        return UnificationResult(
            self.substitution,
            [(eqn, [prefix] + path) for eqn, path in self.applied_equations],
        )

    def append_equation(
        self, equation: Equation, path: PatternPath
    ) -> UnificationResult:
        return UnificationResult(
            self.substitution, self.applied_equations + [(equation, path)]
        )

    def __str__(self):
        return "sigma = {{ {} }}, T = [ {} ]".format(
            ", ".join([f"{a} = {b}" for a, b in self.substitution.items()]),
            ", ".join([f"({e}, {p})" for e, p in self.applied_equations]),
        )


class Equation:
    def __init__(self, env: ProofEnvironment):
        self.env = env

    def __str__(self):
        return type(self).__name__

    """
    Given a valid pattern |- phi and a path pointing to a subpattern
    apply the equation to the subpattern to get an equivalent patten phi'
    and return phi' and the proof of it
    """

    def replace_equal_subpattern(
        self, provable: ProvableClaim, path: PatternPath
    ) -> ProvableClaim:
        raise NotImplementedError()


r"""
phi /\ phi = phi
"""


class DuplicateConjunction(Equation):
    def replace_equal_subpattern(
        self, provable: ProvableClaim, path: PatternPath
    ) -> ProvableClaim:
        subpattern = KoreUtils.get_subpattern_by_path(provable.claim, path)

        assert (
            isinstance(subpattern, kore.MLPattern)
            and subpattern.construct == kore.MLPattern.AND
        )
        assert subpattern.arguments[0] == subpattern.arguments[1]

        encoded_sort = self.env.encode_pattern(subpattern.sorts[0])
        encoded_pattern = self.env.encode_pattern(subpattern.arguments[0])

        equal_gen = EqualityProofGenerator(self.env)
        return equal_gen.replace_equal_subpattern(
            provable,
            path,
            subpattern.arguments[0],
            self.env.get_theorem("kore-dup-and").apply(
                x=TypecodeProver.prove_typecode(
                    self.env.composer, "#ElementVariable", mm.Metavariable("x")
                ),
                ph0=encoded_sort,
                ph1=encoded_pattern,
            ),
        )


r"""
If A < B < C
inj{B, C}(inj{A, B}(X)) === inj{A, C}(X)
"""


class InjectionCombine(Equation):
    def replace_equal_subpattern(
        self, provable: ProvableClaim, path: PatternPath
    ) -> ProvableClaim:
        subpattern = KoreUtils.get_subpattern_by_path(provable.claim, path)
        assert (
            isinstance(subpattern, kore.Application)
            and subpattern.symbol.definition == self.env.sort_injection_symbol
        )

        sort_b, sort_c = subpattern.symbol.sort_arguments

        subsubpattern = subpattern.arguments[0]
        assert (
            isinstance(subsubpattern, kore.Application)
            and subsubpattern.symbol.definition == self.env.sort_injection_symbol
        )

        sort_a, sort_b1 = subsubpattern.symbol.sort_arguments
        assert sort_b1 == sort_b, f"ill-sorted injection {subpattern}"

        # sort_a < sort_b < sort_c
        inj_axiom_instance = SortProofGenerator(self.env).get_inj_instance(
            sort_a, sort_b, sort_c
        )
        inj_axiom_instance = QuantifierProofGenerator(
            self.env
        ).prove_forall_elim_single(inj_axiom_instance, subsubpattern.arguments[0])

        return EqualityProofGenerator(self.env).replace_equal_subpattern(
            provable,
            path,
            inj_axiom_instance.claim.pattern.arguments[1],  # RHS of the inj axiom
            inj_axiom_instance.proof,
        )


r"""
mapmerge(M1, M2) === mapmerge(M2, M1)
"""


class MapCommutativity(Equation):
    # def __init__(self, *args, **kwargs):
    #     super().__init__(*args, **kwargs)
    #     # If flag is true, apply the commutativity equation from left to right
    #     # If flag is false, apply the equation from right to left
    #     self.flag_left_to_right: bool = True

    def replace_equal_subpattern(
        self, provable: ProvableClaim, path: PatternPath
    ) -> ProvableClaim:
        subpattern = KoreUtils.get_subpattern_by_path(provable.claim, path)
        # TODO:: assert here that subpattern is a mapmerge

        # get the two variable (names) in the commutativity axiom
        comm_axiom = self.env.map_commutativity_axiom
        var1, var2 = (
            KoreUtils.strip_forall(comm_axiom.claim.pattern).arguments[0].arguments
        )

        subst = {var1: subpattern.arguments[0], var2: subpattern.arguments[1]}
        axiom_instance = QuantifierProofGenerator(self.env).prove_forall_elim(
            self.env.map_commutativity_axiom, subst
        )

        return EqualityProofGenerator(self.env).replace_equal_subpattern_with_equation(
            provable,
            path,
            axiom_instance,
        )


r"""
  mapmerge(mapmerge(M1, M2), M3) <==> mapmerge(M1, mapmerge(M2, M3))
  We use a boolean rotate_right to control the direction. 
"""


class MapAssociativity(Equation):
    def __init__(self, rotate_right, *args, **kwargs):
        super().__init__(*args, **kwargs)
        self.rotate_right: bool = rotate_right

    def replace_equal_subpattern(
        self, provable: ProvableClaim, path: PatternPath
    ) -> ProvableClaim:
        # TODO::
        subpattern = KoreUtils.get_subpattern_by_path(provable.claim, path)
        # TODO:: assert here that subpattern is a mapmerge

        # get the two variable (names) in the commutativity axiom
        comm_axiom = self.env.map_commutativity_axiom
        var1, var2 = KoreUtils.strip_forall(comm_axiom.claim).arguments[0].arguments

        subst = {var1: subpattern.arguments[0], var2: subpattern.arguments[1]}
        axiom_instance = QuantifierProofGenerator(self.env).prove_forall_elim(
            self.env.map_commutativity_axiom, subst
        )

        return EqualityProofGenerator(self.env).replace_equal_subpattern_with_equation(
            provable,
            path,
            axiom_instance,
        )


"""
Unify two patterns modulo certain equations
NOTE: this generator currently only supports
unifying a pattern with a CONCRETE pattern
"""


class UnificationProofGenerator(ProofGenerator):
    """
    Losely following https://github.com/kframework/kore/blob/master/docs/2018-11-12-Unification.md
    """

    def unify_patterns(
        self, pattern1: kore.Pattern, pattern2: kore.Pattern
    ) -> Optional[UnificationResult]:
<<<<<<< HEAD

=======
>>>>>>> 7eef77d5
        algorithms = [
            self.unify_vars,
            self.unify_applications,
            self.unify_ml_patterns,
            self.unify_string_literals,
            self.unify_left_duplicate_conjunction,
            self.unify_right_splittable_inj,
            self.unify_concrete_map_patterns,
        ]
        for algo in algorithms:
            result = algo(pattern1, pattern2)
            if result is not None:
                return result

        return None

    """
    Check if any one of the patterns is a variable, if so try to unify
    otherwise return failure
    """

    def unify_vars(
        self, pattern1: kore.Pattern, pattern2: kore.Pattern
    ) -> Optional[UnificationResult]:
        if not isinstance(pattern1, kore.Variable) and not isinstance(
            pattern2, kore.Variable
        ):
            return None

        if pattern1 == pattern2:
            return UnificationResult()

        if isinstance(pattern1, kore.Variable):
            if pattern1 in FreePatternVariableVisitor().visit(pattern2):
                return None

            return UnificationResult({pattern1: pattern2})
        else:
            if pattern2 in FreePatternVariableVisitor().visit(pattern1):
                return None

            return UnificationResult({pattern2: pattern1})

    """
    Try to unify two applications, expecting symbols and the number
    of arguments to be exactly the same
    """

    def unify_applications(
        self, pattern1: kore.Pattern, pattern2: kore.Pattern
    ) -> Optional[UnificationResult]:
        if not isinstance(pattern1, kore.Application) or not isinstance(
            pattern2, kore.Application
        ):
            return None

        if pattern1.symbol != pattern2.symbol or len(pattern1.arguments) != len(
            pattern2.arguments
        ):
            return None

        # unify subpatterns
        unification = UnificationResult()

        for index, (subpattern1, subpattern2) in enumerate(
            zip(pattern1.arguments, pattern2.arguments)
        ):
            subunification = self.unify_patterns(subpattern1, subpattern2)
            if subunification is None:
                return None

            unification = unification.merge(subunification.prepend_path(index))
            if unification is None:
                return None

        return unification

    """
    Try to unify two ML patterns. Currently
    we are conservatively assuming that the two patterns'
    top level constructs have to be exactly the same
    """

    def unify_ml_patterns(
        self, pattern1: kore.Pattern, pattern2: kore.Pattern
    ) -> Optional[UnificationResult]:
        if not isinstance(pattern1, kore.MLPattern) or not isinstance(
            pattern2, kore.MLPattern
        ):
            return None

        if (
            pattern1.construct != pattern2.construct
            or pattern1.sorts != pattern2.sorts
            or len(pattern1.arguments) != len(pattern2.arguments)
        ):
            return None

        # TODO: this is probably too conservative
        if (
            pattern1.construct == kore.MLPattern.FORALL
            or pattern1.construct == kore.MLPattern.EXISTS
        ):
            if pattern1.get_binding_variable() != pattern1.get_binding_variable():
                return None

        # unify subpatterns
        unification = UnificationResult()

        for index, (subpattern1, subpattern2) in enumerate(
            zip(pattern1.arguments, pattern2.arguments)
        ):
            subunification = self.unify_patterns(subpattern1, subpattern2)
            if subunification is None:
                return None

            unification = unification.merge(subunification.prepend_path(index))
            if unification is None:
                return None

        return unification

    def unify_string_literals(
        self, pattern1: kore.Pattern, pattern2: kore.Pattern
    ) -> Optional[UnificationResult]:
        if (
            isinstance(pattern1, kore.StringLiteral)
            and isinstance(pattern2, kore.StringLiteral)
            and pattern1 == pattern2
        ):
            return UnificationResult()
        else:
            return None

    r"""
    Assuming pattern1 is of the form phi /\ var
    and if pattern2 is unifiable with phi, then we
    can apply DuplicateConjunction to reduce
    phi /\ phi to phi after substitution
    """

    def unify_left_duplicate_conjunction(
        self, pattern1: kore.Pattern, pattern2: kore.Pattern
    ) -> Optional[UnificationResult]:
        if (
            isinstance(pattern1, kore.MLPattern)
            and pattern1.construct == kore.MLPattern.AND
            and isinstance(pattern1.arguments[1], kore.Variable)
        ):
            result1 = self.unify_patterns(pattern1.arguments[0], pattern2)
            result2 = self.unify_patterns(pattern1.arguments[1], pattern2)
            if result1 is not None and result2 is not None:
                return (
                    result1.prepend_path(0)
                    .merge(result2.prepend_path(1))
                    .append_equation(DuplicateConjunction(self.env), [])
                )

        return None

    r"""
    If left pattern is inj{A, C}(X) and
    the right pattern is inj{B, C}(X)
    such that B < A, we can split the
    right pattern to inj{A, C}(inj{B, A}(X))
    and keep unifying
    """

    def unify_right_splittable_inj(
        self, pattern1: kore.Pattern, pattern2: kore.Pattern
    ) -> Optional[UnificationResult]:
        if (
            isinstance(pattern1, kore.Application)
            and isinstance(pattern2, kore.Application)
            and pattern1.symbol.definition == self.env.sort_injection_symbol
            and pattern2.symbol.definition == self.env.sort_injection_symbol
        ):

            sort_a = pattern1.symbol.sort_arguments[0]
            sort_b = pattern2.symbol.sort_arguments[0]
            sort_c1 = pattern1.symbol.sort_arguments[1]
            sort_c2 = pattern2.symbol.sort_arguments[1]

            if (
                sort_c1 == sort_c2
                and sort_a != sort_b
                and self.env.subsort_relation.get_subsort_chain(sort_b, sort_a)
                is not None
            ):

                split_right_inj = kore.Application(
                    kore.SymbolInstance(
                        self.env.sort_injection_symbol,
                        [sort_b, sort_a],
                    ),
                    [pattern2.arguments[0]],
                )
                split_right_inj.resolve(self.env.module)

                result = self.unify_patterns(pattern1.arguments[0], split_right_inj)
                if result is None:
                    return None
<<<<<<< HEAD

                return result.prepend_path(0).append_equation(
                    InjectionCombine(self.env), []
                )

        return None

    def swap_map_pattern(
        self, pattern: kore.Pattern
    ) -> Tuple[kore.Pattern, List[Tuple[Equation, PatternPath]]]:
        assert KoreTemplates.is_map_merge_pattern(pattern)
        swapped_pattern = KoreUtils.copy_pattern(pattern)
        swapped_pattern.arguments[0] = pattern.arguments[1]
        swapped_pattern.arguments[1] = pattern.arguments[0]
        return (swapped_pattern, [(MapCommutativity(self.env), [])])

    r"""
    merge(a, merge(b,c)) => merge(merge(a,b), c)
    """

    def rotate_left_map_pattern(
        self, pattern: kore.Pattern
    ) -> Tuple[kore.Pattern, List[Tuple[Equation, PatternPath]]]:
        assert KoreTemplates.is_map_merge_pattern(pattern)
        assert KoreTemplates.is_map_merge_pattern(pattern.arguments[1])
        rotated_pattern_left = kore.Application(
            pattern.symbol, [pattern.arguments[0], pattern.arguments[1].arguments[0]]
        )
        rotated_pattern = kore.Application(
            pattern.symbol, [rotated_pattern_left, pattern.arguments[1].arguments[1]]
        )
        rotated_pattern.resolve(self.env.module)
        return (rotated_pattern, [(MapAssociativity(self.env, False), [])])

    r"""
    merge(merge(a,b), c) => merge(a, merge(b,c))
    """

    def rotate_right_map_pattern(
        self, pattern: kore.Pattern
    ) -> Tuple[kore.Pattern, List[Tuple[Equation, PatternPath]]]:
        assert KoreTemplates.is_map_merge_pattern(pattern)
        assert KoreTemplates.is_map_merge_pattern(pattern.arguments[0])
        rotated_pattern_right = kore.Application(
            pattern.symbol, [pattern.arguments[0].arguments[1], pattern.arguments[1]]
        )
        rotated_pattern = kore.Application(
            pattern.symbol, [pattern.arguments[0].arguments[0], rotated_pattern_right]
        )
        rotated_pattern.resolve(self.env.module)
        return (rotated_pattern, [(MapAssociativity(self.env, True), [])])

    def bubble_smallest_map_pattern(
        self, pattern: kore.Pattern
    ) -> Tuple[kore.Pattern, List[Tuple[Equation, PatternPath]]]:
        assert KoreTemplates.is_map_pattern(pattern)

        if KoreTemplates.is_map_mapsto_pattern(pattern):
            return (pattern, [])

        p, path = KoreTemplates.get_path_to_smallest_key_in_map_pattern(pattern)

        # from path we can create applied_eqs
        create_comm = lambda depth, direction: (
            MapCommutativity(self.env),
            ([0] * depth),
        )
        applied_eqs_comm = [
            create_comm(d, direct) for d, direct in enumerate(path) if direct == 1
        ]

        leftmost_depth = 0
        pp = pattern
        while KoreTemplates.is_map_merge_pattern(
            pp
        ) and KoreTemplates.is_map_merge_pattern(KoreTemplates.get_map_merge_left(pp)):
            pp = KoreTemplates.get_map_merge_left(pp)
            leftmost_depth = leftmost_depth + 1

        applied_eqs_assoc = [(MapAssociativity(self.env, True), [])] * leftmost_depth

        # create the return pattern

        ret_pattern = KoreUtils.copy_pattern(pattern)
        ret_pattern_pointer = ret_pattern
        comm_depths = [len(lst) for _, lst in applied_eqs_comm]
        for d in range(len(applied_eqs_comm)):
            if d in comm_depths:
                KoreTemplates.deep_swap_map_merge_pattern(ret_pattern_pointer)
                ret_pattern_pointer = KoreTemplates.get_map_merge_left(
                    ret_pattern_pointer
                )

        # Now, the leftmost leaf node of ret_pattern has the smallest key.
        while KoreTemplates.is_map_merge_pattern(
            ret_pattern
        ) and KoreTemplates.is_map_merge_pattern(
            KoreTemplates.get_map_merge_left(ret_pattern)
        ):
            KoreTemplates.deep_rotate_right_map_merge_pattern(ret_pattern)

        return (ret_pattern, applied_eqs_comm + applied_eqs_assoc)

    def sort_map_pattern(
        self, pattern: kore.Pattern
    ) -> Tuple[kore.Pattern, List[Tuple[Equation, PatternPath]]]:
        assert KoreTemplates.is_map_pattern(pattern)
        if KoreTemplates.is_map_mapsto_pattern(pattern):
            return (pattern, [])
        if KoreTemplates.is_map_merge_pattern(pattern):
            pattern_bubbled, applied_eqs_bubbled = self.bubble_smallest_map_pattern(
                pattern
            )
            pattern_bubbled_right = KoreTemplates.get_map_merge_right(pattern_bubbled)
            pattern_bubbled_right_sorted, applied_eqs_right = self.sort_map_pattern(
                pattern_bubbled_right
            )
            sorted_pattern = KoreUtils.copy_pattern(pattern)
            sorted_pattern.arguments[0] = pattern_bubbled.arguments[0]
            sorted_pattern.arguments[1] = pattern_bubbled_right_sorted
            applied_eqs = (
                applied_eqs_bubbled
                + UnificationResult.prepend_path_to_applied_eqs(applied_eqs_right, 1)
            )
            return (sorted_pattern, applied_eqs)
        raise NotImplementedError(
            "Unexpected. A map pattern is either a mapsto or a merge."
        )

    r"""
    Unify two concrete map patterns. 
    """

    def unify_concrete_map_patterns(
        self, pattern1: kore.Pattern, pattern2: kore.Pattern
    ) -> Optional[UnificationResult]:

        if not KoreTemplates.is_map_pattern(
            pattern1
        ) or not KoreTemplates.is_map_merge_pattern(pattern2):
            return None

        if KoreTemplates.is_map_mapsto_pattern(pattern1):
            if not KoreTemplates.is_map_mapsto_pattern(pattern2):
                return None
            if pattern1 == pattern2:
                return UnificationResult()
            else:
                return None

        assert KoreTemplates.is_map_merge_pattern(pattern1)
        assert KoreTemplates.is_map_merge_pattern(pattern2)

        pattern1_sorted, applied_eqs1 = self.sort_map_pattern(pattern1)
        pattern2_sorted, applied_eqs2 = self.sort_map_pattern(pattern2)

        if pattern1_sorted != pattern2_sorted:
            return None

        # reverse applied_eq2
        applied_eqs2_reversed = []
        for eq, path in reversed(applied_eqs2):
            if isinstance(eq, MapAssociativity):
                eq.rotate_right = not eq.rotate_right
            applied_eqs2_reversed = applied_eqs2_reversed + [(eq, path)]
=======

                return result.prepend_path(0).append_equation(
                    InjectionCombine(self.env), []
                )
>>>>>>> 7eef77d5

        return UnificationResult({}, applied_eqs1 + applied_eqs2_reversed)<|MERGE_RESOLUTION|>--- conflicted
+++ resolved
@@ -44,15 +44,12 @@
         return UnificationResult(
             new_subst, self.applied_equations + other.applied_equations
         )
-<<<<<<< HEAD
 
     @staticmethod
     def prepend_path_to_applied_eqs(
         applied_eqs: List[Tuple[Equation, PatternPath]], prefix: int
     ) -> List[Tuple[Equation, PatternPath]]:
         return [(eqn, [prefix] + path) for eqn, path in applied_eqs]
-=======
->>>>>>> 7eef77d5
 
     def prepend_path(self, prefix: int) -> UnificationResult:
         return UnificationResult(
@@ -256,10 +253,6 @@
     def unify_patterns(
         self, pattern1: kore.Pattern, pattern2: kore.Pattern
     ) -> Optional[UnificationResult]:
-<<<<<<< HEAD
-
-=======
->>>>>>> 7eef77d5
         algorithms = [
             self.unify_vars,
             self.unify_applications,
@@ -462,7 +455,6 @@
                 result = self.unify_patterns(pattern1.arguments[0], split_right_inj)
                 if result is None:
                     return None
-<<<<<<< HEAD
 
                 return result.prepend_path(0).append_equation(
                     InjectionCombine(self.env), []
@@ -628,11 +620,5 @@
             if isinstance(eq, MapAssociativity):
                 eq.rotate_right = not eq.rotate_right
             applied_eqs2_reversed = applied_eqs2_reversed + [(eq, path)]
-=======
-
-                return result.prepend_path(0).append_equation(
-                    InjectionCombine(self.env), []
-                )
->>>>>>> 7eef77d5
 
         return UnificationResult({}, applied_eqs1 + applied_eqs2_reversed)